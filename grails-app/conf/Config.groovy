/*
 * Copyright 2006-2013 the original author or authors.
 *
 * Licensed under the Apache License, Version 2.0 (the "License");
 * you may not use this file except in compliance with the License.
 * You may obtain a copy of the License at
 *
 *       http://www.apache.org/licenses/LICENSE-2.0
 *
 * Unless required by applicable law or agreed to in writing, software
 * distributed under the License is distributed on an "AS IS" BASIS,
 * WITHOUT WARRANTIES OR CONDITIONS OF ANY KIND, either express or implied.
 * See the License for the specific language governing permissions and
 * limitations under the License.
 */

// configuration for plugin testing - will not be included in the plugin zip

log4j = {
    // Example of changing the log pattern for the default console
    // appender:
    //
    //appenders {
    //    console name:'stdout', layout:pattern(conversionPattern: '%c{2} %m%n')
    //}

    error 'org.codehaus.groovy.grails.web.servlet',  //  controllers
            'org.codehaus.groovy.grails.web.pages', //  GSP
            'org.codehaus.groovy.grails.web.sitemesh', //  layouts
            'org.codehaus.groovy.grails.web.mapping.filter', // URL mapping
            'org.codehaus.groovy.grails.web.mapping', // URL mapping
            'org.codehaus.groovy.grails.commons', // core / classloading
            'org.codehaus.groovy.grails.plugins', // plugins
            'org.codehaus.groovy.grails.orm.hibernate', // hibernate integration
            'org.springframework',
            'org.hibernate',
            'net.sf.ehcache.hibernate'
}

grails.redisflexiblecache.connectiontouse = 'cache' // not mandatory. if not declared 'cache' is the default value

grails {  // example of configuration
    redis {
        poolConfig {
            // jedis pool specific tweaks here, see jedis docs & src
            // ex: testWhileIdle = true
        }
        database = 1          // each other grails env can have a private one
        port = 6379
        host = 'localhost'
        timeout = 2000 // default in milliseconds
        password = '' // defaults to no password
<<<<<<< HEAD

        cache {
            //enabled = false // cache enabled by default
            database = 2
            host = 'localhost'  // will override the base one
            defaultTTL = 10 * 60 // seconds (used only if no ttl are declared in the annotation/map and no expireMap is defined
            expireMap = [ // values in seconds
                    never: -1, // negative values mean do not set any TTL
                    low: 10 * 60,
                    mid_low: 5 * 60,
                    mid: 2 * 60,
                    high: 1 * 60
            ]
=======
        connections {
            cache {
                //enabled = false // cache enabled by default
                database = 2
                host = 'localhost'  // will override the base one
                defaultTTL = 10 * 60 // seconds (used only if no ttl are declared in the annotation/map and no expireMap is defined
                expireMap = [never: Integer.MAX_VALUE, //values in seconds
                        low: 10 * 60,
                        mid_low: 5 * 60,
                        mid: 2 * 60,
                        high: 1 * 60
                ]
            }
>>>>>>> 914122e0
        }
    }
}<|MERGE_RESOLUTION|>--- conflicted
+++ resolved
@@ -50,35 +50,20 @@
         host = 'localhost'
         timeout = 2000 // default in milliseconds
         password = '' // defaults to no password
-<<<<<<< HEAD
-
-        cache {
-            //enabled = false // cache enabled by default
-            database = 2
-            host = 'localhost'  // will override the base one
-            defaultTTL = 10 * 60 // seconds (used only if no ttl are declared in the annotation/map and no expireMap is defined
-            expireMap = [ // values in seconds
-                    never: -1, // negative values mean do not set any TTL
-                    low: 10 * 60,
-                    mid_low: 5 * 60,
-                    mid: 2 * 60,
-                    high: 1 * 60
-            ]
-=======
         connections {
             cache {
                 //enabled = false // cache enabled by default
                 database = 2
                 host = 'localhost'  // will override the base one
                 defaultTTL = 10 * 60 // seconds (used only if no ttl are declared in the annotation/map and no expireMap is defined
-                expireMap = [never: Integer.MAX_VALUE, //values in seconds
+                expireMap = [ // values in seconds
+                        never: -1, // negative values mean do not set any TTL
                         low: 10 * 60,
                         mid_low: 5 * 60,
                         mid: 2 * 60,
                         high: 1 * 60
                 ]
             }
->>>>>>> 914122e0
         }
     }
 }