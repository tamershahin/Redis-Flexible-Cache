/*
 * Copyright 2006-2013 the original author or authors.
 *
 * Licensed under the Apache License, Version 2.0 (the "License");
 * you may not use this file except in compliance with the License.
 * You may obtain a copy of the License at
 *
 *       http://www.apache.org/licenses/LICENSE-2.0
 *
 * Unless required by applicable law or agreed to in writing, software
 * distributed under the License is distributed on an "AS IS" BASIS,
 * WITHOUT WARRANTIES OR CONDITIONS OF ANY KIND, either express or implied.
 * See the License for the specific language governing permissions and
 * limitations under the License.
 */

<<<<<<< HEAD

=======
>>>>>>> 914122e0
import org.gametube.redisflexiblecache.RedisFlexibleCacheService
import org.gametube.redisflexiblecache.RedisFlexibleDeserializer
import org.gametube.redisflexiblecache.RedisFlexibleSerializer
import org.springframework.core.serializer.DefaultSerializer
import org.springframework.core.serializer.support.DeserializingConverter
import org.springframework.core.serializer.support.SerializingConverter

class RedisFlexibleCacheGrailsPlugin {
    // the plugin version
    def version = "0.1"
    // the version or versions of Grails the plugin is designed for
    def grailsVersion = "2.3 > *"
    // resources that are excluded from plugin packaging
    def pluginExcludes = [
    ]

    def title = "Redis Flexible Cache Plugin" // Headline display name of the plugin
    def author = "Tamer Shahin"
    def authorEmail = "tamer@gametube.org"
    def description = '''\
This plugin is an alternative to redis-cache. It give the possibility to set the expire time in seconds for every cached keys.
Using the redis plugin this feature is available using the @Memoize annotation given, but the it lacks the option to serialize
any kind of Serializable object. This plugin is inspired by both but is not based on them.
'''

    // URL to the plugin's documentation
    def documentation = "http://grails.org/plugin/dmg-cache"

    def license = "APACHE"

    def loadAfter = ['redis']

    def watchedResources = ['file:./grails-app/controllers/**', 'file:./grails-app/services/**']

    // Details of company behind the plugin (if there is one)
    def organization = [name: "GameTube SAS", url: "http://www.gametube.org/"]

    // Any additional developers beyond the author specified above.
    def developers = [[name: "Germán Sancho", email: "german@gametube.org"]]

    // Location of the plugin's issue tracker.
    def issueManagement = [system: "GITHUB", url: "https://github.com/tamershahin/redis-flexible-cache/issues"]

    // Online location of the plugin's browseable source code.
    def scm = [url: "https://github.com/tamershahin/redis-flexible-cache"]

    def doWithWebDescriptor = { xml ->
        // TODO Implement additions to web.xml (optional), this event occurs before
    }

    def doWithSpring = {
        // TODO Implement runtime spring config (optional)

        String connectionToUse = mergeConfigMaps(application)?.connectionToUse?.capitalize()

        customSerializer(DefaultSerializer)  // the standard serializer is ok
        customDeserializer(RedisFlexibleDeserializer) // but the standard deserializer is slow, so I use custom one instead

        serializingConverter(SerializingConverter, ref('customSerializer'))
        deserializingConverter(DeserializingConverter, ref('customDeserializer'))

        redisFlexibleSerializer(RedisFlexibleSerializer) {
            serializingConverter = ref('serializingConverter')
            deserializingConverter = ref('deserializingConverter')
        }

<<<<<<< HEAD
        redisFlexibleCachingService(RedisFlexibleCacheService) {
=======
        redisFlexibleCacheService(RedisFlexibleCacheService) {
>>>>>>> 914122e0
            redisFlexibleSerializer = ref('redisFlexibleSerializer')
            redisService = ref('redisService' + connectionToUse)
            grailsApplication = ref('grailsApplication')
        }
    }

    def doWithDynamicMethods = { ctx ->
        addCacheMethodsAndLoadConfig(ctx)
    }

    def doWithApplicationContext = { ctx ->
        // TODO Implement post initialization spring config (optional)
    }

    def onChange = { event ->
        // TODO Implement code that is executed when any artefact that this plugin is
        // watching is modified and reloaded. The event contains: event.source,
        // event.application, event.manager, event.ctx, and event.plugin.
        addCacheMethodsAndLoadConfig(event.application.mainContext)
    }

    def onConfigChange = { event ->
        // TODO Implement code that is executed when the project configuration changes.
        // The event is the same as for 'onChange'.
        addCacheMethodsAndLoadConfig(event.application.mainContext)
    }

    def onShutdown = { event ->
        // TODO Implement code that is executed when the application shuts down (optional)
    }

    // If the specified connection exists, use it. If there is no connection specified use 'cache'. Otherwise use only
    // base parameters
    def mergeConfigMaps(def application) {

        String connectionToUse = application.config.grails.redisflexiblecache.connectiontouse ?: ""
        def redisConfigMap = application.config.grails.redis ?: [:]

        if (!redisConfigMap.connections[connectionToUse]) {
            if (redisConfigMap.connections.cache) {
                connectionToUse = 'cache'
            } else { // if connectionToUse and cache connections are not configured don't merge nothing
                connectionToUse = ''
            }
        }

        redisConfigMap.connectionToUse = connectionToUse
        return redisConfigMap + redisConfigMap.connections[connectionToUse]

    }

    // Inject cache and evict methods in controllers and services
    def addCacheMethodsAndLoadConfig(def mainContext) {

        def redisFlexibleCS = mainContext.redisFlexibleCacheService

        def clazzes = []
        clazzes += mainContext.grailsApplication.controllerClasses*.clazz
        clazzes += mainContext.grailsApplication.serviceClasses*.clazz
        clazzes.each { cls ->
            cls.metaClass.cache = { Map args, Closure closure ->
                redisFlexibleCS.doCache(args.key, args.group, args.ttl, args.reAttachToSession ?: false, closure)
            }
            cls.metaClass.evictCache = { Map args, Closure closure = null ->
                redisFlexibleCS.evictCache(args.key, closure)
            }
        }

        def redisCacheConfigMap = mergeConfigMaps(mainContext.grailsApplication)
        redisFlexibleCS.expireMap = redisCacheConfigMap?.expireMap ?: [:]
        redisFlexibleCS.defaultTTL = redisCacheConfigMap?.defaultTTL ?: 0
        redisFlexibleCS.enabled = redisCacheConfigMap?.enabled == false ?: true
    }

}<|MERGE_RESOLUTION|>--- conflicted
+++ resolved
@@ -14,11 +14,7 @@
  * limitations under the License.
  */
 
-<<<<<<< HEAD
-
-=======
->>>>>>> 914122e0
-import org.gametube.redisflexiblecache.RedisFlexibleCacheService
+import org.gametube.redisflexiblecache.RedisFlexibleCachingService
 import org.gametube.redisflexiblecache.RedisFlexibleDeserializer
 import org.gametube.redisflexiblecache.RedisFlexibleSerializer
 import org.springframework.core.serializer.DefaultSerializer
@@ -84,11 +80,7 @@
             deserializingConverter = ref('deserializingConverter')
         }
 
-<<<<<<< HEAD
         redisFlexibleCachingService(RedisFlexibleCacheService) {
-=======
-        redisFlexibleCacheService(RedisFlexibleCacheService) {
->>>>>>> 914122e0
             redisFlexibleSerializer = ref('redisFlexibleSerializer')
             redisService = ref('redisService' + connectionToUse)
             grailsApplication = ref('grailsApplication')
@@ -143,7 +135,7 @@
     // Inject cache and evict methods in controllers and services
     def addCacheMethodsAndLoadConfig(def mainContext) {
 
-        def redisFlexibleCS = mainContext.redisFlexibleCacheService
+        def redisFlexibleCS = mainContext.redisFlexibleCachingService
 
         def clazzes = []
         clazzes += mainContext.grailsApplication.controllerClasses*.clazz
